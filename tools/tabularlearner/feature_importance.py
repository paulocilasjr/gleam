--- conflicted
+++ resolved
@@ -4,7 +4,6 @@
 
 import shap
 import matplotlib.pyplot as plt
-import shap
 import pandas as pd
 from pycaret.classification import ClassificationExperiment
 from pycaret.regression import RegressionExperiment
@@ -63,10 +62,7 @@
         }
         self.exp.setup(self.data, **setup_params)
 
-<<<<<<< HEAD
-=======
 
->>>>>>> f4646640
     def save_tree_importance(self):
         model = self.best_model or self.exp.get_config('best_model')
         processed_features = self.exp.get_config('X_transformed').columns
@@ -102,8 +98,7 @@
         plt.figure(figsize=(10, 6))
         plt.barh(
             feature_importances['Feature'],
-            feature_importances['Importance']
-        )
+            feature_importances['Importance'])
         plt.xlabel('Importance')
         plt.title(f'Feature Importance ({model_type})')
         plot_path = os.path.join(
@@ -115,17 +110,6 @@
 
 
     def save_shap_values(self):
-<<<<<<< HEAD
-        model = self.exp.create_model('lightgbm')
-        explainer = shap.Explainer(model)
-        shap_values = explainer.shap_values(
-            self.exp.get_config('X_transformed'))
-        shap.summary_plot(shap_values,
-                          self.exp.get_config('X_transformed'), show=False)
-        plt.title('Shap (LightGBM)')
-        plot_path = os.path.join(
-            self.output_dir, 'shap_summary.png')
-=======
         # Use existing best_model if available
         model = self.best_model or self.exp.get_config('best_model')
         X_transformed = self.exp.get_config('X_transformed')
@@ -150,7 +134,6 @@
         shap.summary_plot(shap_values, plot_X, show=False)
         plt.title(plot_title)
         plot_path = os.path.join(self.output_dir, 'shap_summary.png')
->>>>>>> f4646640
         plt.savefig(plot_path)
         plt.close()
         self.plots['shap_summary'] = plot_path
@@ -173,15 +156,8 @@
                 section_title = plot_name
             plots_html += f"""
             <div class="plot" id="{plot_name}">
-<<<<<<< HEAD
-                <h2>{'Feature importance analysis from a trained Random Forest'if plot_name == 'tree_importance'else 'SHAP Summary from a trained lightgbm'}</h2>
-                <h3>{'Use gini impurity for calculating feature importance for classification and Variance Reduction for regression' if plot_name == 'tree_importance' else ''}</h3>
-                <img src="data:image/png;base64,
-                {encoded_image}" alt="{plot_name}">
-=======
                 <h2>{section_title}</h2>
                 <img src="data:image/png;base64,{encoded_image}" alt="{plot_name}">
->>>>>>> f4646640
             </div>
             """
 
